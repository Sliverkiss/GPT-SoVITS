--- conflicted
+++ resolved
@@ -1,72 +1,61 @@
-# -*- coding:utf-8 -*-
-
-from modelscope.pipelines import pipeline
-from modelscope.utils.constant import Tasks
-from modelscope.models import Model
-import multiprocessing 
-import sys,os,traceback
-from threading import Lock
-lock = Lock()
-
-# 进程数
-processes = 2
-
-dir=sys.argv[1]
-# opt_name=dir.split("\\")[-1].split("/")[-1]
-opt_name=os.path.basename(dir)
-<<<<<<< HEAD
-# FunAsr三语转写model
-lang2model = {
-            'zh': 'tools/damo_asr/models/speech_paraformer-large_asr_nat-zh-cn-16k-common-vocab8404-pytorch',
-            'ja': "tools/damo_asr/models/speech_UniASR_asr_2pass-ja-16k-common-vocab93-tensorflow1-offline",
-            "en": "tools/damo_asr/models/speech_UniASR_asr_2pass-en-16k-common-vocab1080-tensorflow1-offline",
-}
-
-model = Model.from_pretrained(lang2model["zh"])
-
-inference_pipeline = pipeline(
-    task=Tasks.auto_speech_recognition,
-    model=model,
-    vad_model='tools/damo_asr/models/speech_fsmn_vad_zh-cn-16k-common-pytorch',
-    punc_model='tools/damo_asr/models/punc_ct-transformer_zh-cn-common-vocab272727-pytorch',
-=======
-
-path_asr='tools/damo_asr/models/speech_paraformer-large_asr_nat-zh-cn-16k-common-vocab8404-pytorch'
-path_vad='tools/damo_asr/models/speech_fsmn_vad_zh-cn-16k-common-pytorch'
-path_punc='tools/damo_asr/models/punc_ct-transformer_zh-cn-common-vocab272727-pytorch'
-path_asr=path_asr if os.path.exists(path_asr)else "damo/speech_paraformer-large_asr_nat-zh-cn-16k-common-vocab8404-pytorch"
-path_vad=path_vad if os.path.exists(path_vad)else "damo/speech_fsmn_vad_zh-cn-16k-common-pytorch"
-path_punc=path_punc if os.path.exists(path_punc)else "damo/punc_ct-transformer_zh-cn-common-vocab272727-pytorch"
-inference_pipeline = pipeline(
-    task=Tasks.auto_speech_recognition,
-    model=path_asr,
-    vad_model=path_vad,
-    punc_model=path_punc,
->>>>>>> 2f3ab46b
-)
-
-def process_audio_file(dir,filename,name,opt_name):
-
-    try:
-        text = inference_pipeline(audio_in="%s/%s" % (dir, name))["text"]
-
-        with lock:
-            with open(filename,"a",encoding="utf-8")as f:f.write("%s/%s|%s|ZH|%s\n" % (dir, name, opt_name, text))
-
-    except:
-        print(traceback.format_exc())
-
-def run__process():  # 主进程
-
-    opt_dir="output/asr_opt"
-    os.makedirs(opt_dir,exist_ok=True)
-    filename = "%s/%s.list"%(opt_dir,opt_name)
-    if os.path.exists(filename):
-        os.remove(filename)
-
-    with multiprocessing.Pool(processes=processes) as pool:
-        pool.starmap(process_audio_file, [(dir,filename,name ,opt_name) for name in os.listdir(dir)])
-    
-if __name__ == '__main__':
-    
-    run__process()
+# -*- coding:utf-8 -*-
+
+from modelscope.pipelines import pipeline
+from modelscope.utils.constant import Tasks
+from modelscope.models import Model
+import multiprocessing 
+import sys,os,traceback
+from threading import Lock
+lock = Lock()
+
+# 进程数
+processes = 2
+
+dir=sys.argv[1]
+# opt_name=dir.split("\\")[-1].split("/")[-1]
+opt_name=os.path.basename(dir)
+# FunAsr三语转写model
+lang2model = {
+            'zh': 'tools/damo_asr/models/speech_paraformer-large_asr_nat-zh-cn-16k-common-vocab8404-pytorch',
+            'ja': "tools/damo_asr/models/speech_UniASR_asr_2pass-ja-16k-common-vocab93-tensorflow1-offline",
+            "en": "tools/damo_asr/models/speech_UniASR_asr_2pass-en-16k-common-vocab1080-tensorflow1-offline",
+}
+
+model = Model.from_pretrained(lang2model["zh"])
+
+inference_pipeline = pipeline(
+    task=Tasks.auto_speech_recognition,
+    model=model,
+    vad_model='tools/damo_asr/models/speech_fsmn_vad_zh-cn-16k-common-pytorch',
+    punc_model='tools/damo_asr/models/punc_ct-transformer_zh-cn-common-vocab272727-pytorch',
+)
+
+
+def process_audio_file(dir,filename,name,opt_name):
+
+    try:
+        text = inference_pipeline(audio_in="%s/%s" % (dir, name))["text"]
+
+        with lock:
+            with open(filename,"a",encoding="utf-8")as f:f.write("%s/%s|%s|ZH|%s\n" % (dir, name, opt_name, text.strip()))
+
+    except:
+        print(traceback.format_exc())
+
+
+def run__process():  # 主进程
+
+    opt_dir="output/asr_opt"
+    os.makedirs(opt_dir,exist_ok=True)
+    filename = "%s/%s.list"%(opt_dir,opt_name)
+    if os.path.exists(filename):
+        os.remove(filename)
+
+    with multiprocessing.Pool(processes=processes) as pool:
+        pool.starmap(process_audio_file, [(dir,filename,name ,opt_name) for name in os.listdir(dir)])
+    
+
+if __name__ == '__main__':
+    
+    run__process()
+